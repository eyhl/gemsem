--- conflicted
+++ resolved
@@ -106,9 +106,4 @@
 # Others
 *.DS_Store
 data/
-<<<<<<< HEAD
-
-
-=======
->>>>>>> efcf8e44
 feedbackdoc/